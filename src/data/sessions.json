--- conflicted
+++ resolved
@@ -1929,11 +1929,7 @@
         "speakers": [
           {
             "id": "8d6dd0bb-35f1-4e7b-81fc-e6899fe327e7",
-<<<<<<< HEAD
-            "name": "瑛太郎 横山"
-=======
             "name": "Eitaro Yokoyama"
->>>>>>> f7732b0c
           }
         ],
         "categories": [
